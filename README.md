# Automatically deploy a BinderHub to Google Cloud

![mit_license_badge](https://img.shields.io/badge/License-MIT-yellow.svg)

[BinderHub](https://binderhub.readthedocs.io/en/latest/index.html) is a cloud-based, multi-server technology used for hosting repoducible computing environments and interactive Jupyter Notebooks built from code repositories.

This repo contains a set of scripts to automatically deploy a BinderHub onto [Google Cloud](https://cloud.google.com/), and connect a [DockerHub](https://hub.docker.com/) container registry, so that you can host your own [Binder](https://mybinder.readthedocs.io/en/latest/) service.

This repo is based on the following set of deployment scripts for Google Cloud: [nicain/binder-deploy](https://github.com/nicain/binder-deploy)

## Table of Contents

- [Usage](#usage)
  - [`setup.sh`](#setupsh)
  - [`deploy.sh`](#deploysh)
  - [`logs.sh`](#logssh)
  - [`info.sh`](#infosh)
  - [`upgrade.sh`](#upgradesh)
  - [`teardown.sh`](#teardownsh)
- [Running the Container Locally](#Running-the-Container-Locally)
- [Customising your BinderHub Deployment](#customising-your-binderhub-deployment)
- [Contributors](#contributors)

---

## Usage

This repo can be run locally, by pulling and executing the container image, or as "Platform as a Service" through the "Cloud Run" button in the ["Cloud Run" Button](#cloud-run-button) section.

To use these scripts locally, clone this repo and change into the directory.

```
git clone https://github.com/alan-turing-institute/binderhub-deploy-gke.git
cd binderhub-deploy-gke
```

To make the scripts executable and then run them, do the following:

```
chmod 700 <script-name>.sh
./<script-name>.sh
```

[**NOTE:** The above command is UNIX specific. If you are running Windows 10, [this blog post](https://www.windowscentral.com/how-install-bash-shell-command-line-windows-10) discusses using a bash shell in Windows.]

To build the BinderHub, you should run `setup.sh` first (to install the required command line tools), then `deploy.sh` (which will build the BinderHub).
Once the BinderHub is deployed, you can run `logs.sh` and `info.sh` to get the JupyterHub logs and IP addresses respectively.
`teardown.sh` should _only_ be used to delete your BinderHub deployment.

You need to create a file called `config.json` which has the format described in the code block below.
Fill the quotation marks with your desired namespaces, etc.
`config.json` is git-ignored so sensitive information, such as passwords, cannot not be pushed to GitHub.

* For a list of available data centre zones, [see here]().
* For a list of available Linux Virtual Machines, [see here]().
* The versions of the BinderHub Helm Chart can be found [here](https://jupyterhub.github.io/helm-chart/#development-releases-binderhub) and are of the form `0.2.0-<commit-hash>`.
  It is advised to select the most recent version unless you specifically require an older one.

<<<<<<< HEAD
```
{
  "gcloud": {
    "project": "",            // Google Cloud project
    "zone": "",               // Zone to deploy resources to
    "node_count": 1,          // Number of nodes to deploy
    "machine_type": "",       // Type of machine to deploy
    "service_account": null,  // Google Cloud Service Account
    "key_file": null          // Path to key file for Service log in
  },
  "binderhub": {
    "name": "",               // Name of your BinderHub
    "version": "",            // Helm chart version to deploy, should be 0.2.0-<commit-hash>
    "contact_email": ""       // Email for letsencrypt https certificate. CANNOT be left blank.
  },
  "docker": {
    "username": null,         // Docker username (can be supplied at runtime)
    "password": null,         // Docker password (can be supplied at runtime)
    "org": null,              // A DockerHub organisation to push images to (optional)
    "image_prefix": ""        // The prefix to preprend to Docker images (e.g. "binder-prod")
  }
}
```

=======
>>>>>>> 34e6a23f
You can copy [`template-config.json`](./template-config.json) should you require.

**Please note that all entries in `template-config.json` must be surrounded by double quotation marks (`"`), with the exception of `node_count`.**

### `setup.sh`

This script checks whether the required command line tools are already installed.
If any are missing, the script uses the system package manager or [`curl`](https://curl.haxx.se/docs/) to install the command line interfaces (CLIs).
The CLIs to be installed are:

* [Google Cloud (`gcloud`)](https://cloud.google.com/sdk/docs/quickstarts)
* [Kubernetes (`kubectl`)](https://kubernetes.io/docs/tasks/tools/install-kubectl/#install-kubectl-binary-using-curl)
* [Helm (`helm`)](https://helm.sh/docs/using_helm/#from-script)

Any dependencies that are not automatically installed by these packages will also be installed.

### `deploy.sh`

This script reads in values from `config.json` and deploys a Kubernetes cluster.
It then creates `config.yaml` and `secret.yaml` files, respectively, using [`config-template.yaml`](./config-template.yaml) and [`secret-template.yaml`](./secret-template.yaml).

The script will ask for your Docker ID and password if you haven't supplied them in the config file.
The ID is your Docker username, **NOT** the associated email.
If you have provided a Docker organisation in `config.json`, then Docker ID **MUST** be a member of this organisation.

Both a JupyterHub and BinderHub are installed via a Helm Chart onto the deployed Kubernetes cluster and the `config.yaml` file is updated with the JupyterHub IP address.
The BinderHub is then linked to the provided DockerHub account to store the created images.

`config.yaml` and `secret.yaml` are both git-ignored so that secrets cannot be pushed back to GitHub.

The script also outputs log files (`<file-name>.log`) for each stage of the deployment.
These files are also git-ignored.

### `logs.sh`

This script will print the JupyterHub logs to the terminal to assist with debugging issues with the BinderHub.
It reads from `config.json` in order to get the BinderHub name.

### `info.sh`

This script will print the pod status of the Kubernetes cluster and the IP addresses of both the JupyterHub and BinderHub to the terminal.
It reads the BinderHub name from `config.json`.

### `upgrade.sh`

This script will automatically upgrade the Helm Chart deployment configuring the BinderHub and then prints the Kubernetes pods.
It reads the BinderHub name and Helm Chart version from `config.json`.

### `teardown.sh`

This script will purge the Helm Chart release, delete the Kubernetes namespace and then delete the Google Cloud cluster.
It will read the namespaces from `config.json`.
The user should check the [Google Cloud Console](https://console.cloud.google.com/) to verify the resources have been deleted.

## Customising your BinderHub Deployment

Customising your BinderHub deployment is as simple as editing `config.yaml` and/or `secret.yaml` and then upgrading the BinderHub Helm Chart.
The Helm Chart can be upgraded by running [`upgrade.sh`](./upgrade.sh) (make sure you have the CLIs installed by running [`setup.sh`](./setup.sh) first).

The Jupyter guide to customising the underlying JupyterHub can be found [here](https://zero-to-jupyterhub.readthedocs.io/en/latest/extending-jupyterhub.html).

The BinderHub guide for changing the landing page logo can be found [here](https://binderhub.readthedocs.io/en/latest/customizing.html#template-customization).

## Contributors

We would like to acknowledge and thank the following people for their contributions to this project:

* Tim Greaves ([@tmbgreaves](https://github.com/tmbgreaves))
* Gerard Gorman ([@ggorman](https://github.com/ggorman))
* Tania Allard ([@trallard](https://github.com/trallard))
* Diego Alonso Alvarez ([@dalonsoa](https://github.com/dalonsoa))
* Min Ragan-Kelley ([@minrk](https://github.com/minrk))<|MERGE_RESOLUTION|>--- conflicted
+++ resolved
@@ -56,7 +56,6 @@
 * The versions of the BinderHub Helm Chart can be found [here](https://jupyterhub.github.io/helm-chart/#development-releases-binderhub) and are of the form `0.2.0-<commit-hash>`.
   It is advised to select the most recent version unless you specifically require an older one.
 
-<<<<<<< HEAD
 ```
 {
   "gcloud": {
@@ -81,8 +80,6 @@
 }
 ```
 
-=======
->>>>>>> 34e6a23f
 You can copy [`template-config.json`](./template-config.json) should you require.
 
 **Please note that all entries in `template-config.json` must be surrounded by double quotation marks (`"`), with the exception of `node_count`.**
