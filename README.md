# Automatically deploy a BinderHub to Google Cloud

![mit_license_badge](https://img.shields.io/badge/License-MIT-yellow.svg)

[BinderHub](https://binderhub.readthedocs.io/en/latest/index.html) is a cloud-based, multi-server technology used for hosting repoducible computing environments and interactive Jupyter Notebooks built from code repositories.

This repo contains a set of scripts to automatically deploy a BinderHub onto [Google Cloud](https://cloud.google.com/), and connect a [DockerHub](https://hub.docker.com/) container registry, so that you can host your own [Binder](https://mybinder.readthedocs.io/en/latest/) service.

This repo is based on the following set of deployment scripts for Google Cloud: [nicain/binder-deploy](https://github.com/nicain/binder-deploy)

## Table of Contents

- [Usage](#usage)
  - [`setup.sh`](#setupsh)
  - [`deploy.sh`](#deploysh)
  - [`logs.sh`](#logssh)
  - [`info.sh`](#infosh)
  - [`upgrade.sh`](#upgradesh)
  - [`teardown.sh`](#teardownsh)
- [Running the Container Locally](#Running-the-Container-Locally)
- [Customising your BinderHub Deployment](#customising-your-binderhub-deployment)
- [Contributors](#contributors)

---

## Usage

This repo can be run locally, by pulling and executing the container image, or as "Platform as a Service" through the "Cloud Run" button in the ["Cloud Run" Button](#cloud-run-button) section.

To use these scripts locally, clone this repo and change into the directory.

```
git clone https://github.com/alan-turing-institute/binderhub-deploy-gke.git
cd binderhub-deploy-gke
```

To make the scripts executable and then run them, do the following:

```
chmod 700 <script-name>.sh
./<script-name>.sh
```

[**NOTE:** The above command is UNIX specific. If you are running Windows 10, [this blog post](https://www.windowscentral.com/how-install-bash-shell-command-line-windows-10) discusses using a bash shell in Windows.]

To build the BinderHub, you should run `setup.sh` first (to install the required command line tools), then `deploy.sh` (which will build the BinderHub).
Once the BinderHub is deployed, you can run `logs.sh` and `info.sh` to get the JupyterHub logs and IP addresses respectively.
`teardown.sh` should _only_ be used to delete your BinderHub deployment.

You need to create a file called `config.json` which has the format described in the code block below.
Fill the quotation marks with your desired namespaces, etc.
`config.json` is git-ignored so sensitive information, such as passwords, cannot not be pushed to GitHub.

<<<<<<< HEAD
* For a list of available data centre regions, [see here](https://cloud.google.com/compute/docs/regions-zones/viewing-regions-zones).
  This should be a _region_ and **not** a _location_, for example "West Europe" or "Central US".
  These can be equivalently written as `westeurope` and `centralus`, respectively.
* For a list of available Linux Virtual Machines, [see here](https://cloud.google.com/compute/docs/machine-types).
  This should be something like, for example `Standard_D2s_v3`.
=======
* For a list of available data centre zones, [see here]().
* For a list of available Linux Virtual Machines, [see here]().
>>>>>>> de5387a9
* The versions of the BinderHub Helm Chart can be found [here](https://jupyterhub.github.io/helm-chart/#development-releases-binderhub) and are of the form `0.2.0-<commit-hash>`.
  It is advised to select the most recent version unless you specifically require an older one.

```
{
  "gcloud": {
    "project": "",            // Google Cloud project
    "zone": "",               // Zone to deploy resources to
    "node_count": 1,          // Number of nodes to deploy
    "machine_type": "",       // Type of machine to deploy
    "service_account": null,  // Google Cloud Service Account
    "key_file": null          // Path to key file for Service log in
  },
  "binderhub": {
    "name": "",               // Name of your BinderHub
    "version": "",            // Helm chart version to deploy, should be 0.2.0-<commit-hash>
    "contact_email": ""       // Email for letsencrypt https certificate. CANNOT be left blank.
  },
  "docker": {
    "username": null,         // Docker username (can be supplied at runtime)
    "password": null,         // Docker password (can be supplied at runtime)
    "org": null,              // A DockerHub organisation to push images to (optional)
    "image_prefix": ""        // The prefix to preprend to Docker images (e.g. "binder-prod")
  }
}
```

You can copy [`template-config.json`](./template-config.json) should you require.

**Please note that all entries in `template-config.json` must be surrounded by double quotation marks (`"`), with the exception of `node_count`.**

### `setup.sh`

This script checks whether the required command line tools are already installed.
If any are missing, the script uses the system package manager or [`curl`](https://curl.haxx.se/docs/) to install the command line interfaces (CLIs).
The CLIs to be installed are:

* [Google Cloud (`gcloud`)](https://cloud.google.com/sdk/docs/quickstarts)
* [Kubernetes (`kubectl`)](https://kubernetes.io/docs/tasks/tools/install-kubectl/#install-kubectl-binary-using-curl)
* [Helm (`helm`)](https://helm.sh/docs/using_helm/#from-script)

Any dependencies that are not automatically installed by these packages will also be installed.

### `deploy.sh`

This script reads in values from `config.json` and deploys a Kubernetes cluster.
It then creates `config.yaml` and `secret.yaml` files, respectively, using [`config-template.yaml`](./config-template.yaml) and [`secret-template.yaml`](./secret-template.yaml).

The script will ask for your Docker ID and password if you haven't supplied them in the config file.
The ID is your Docker username, **NOT** the associated email.
If you have provided a Docker organisation in `config.json`, then Docker ID **MUST** be a member of this organisation.

Both a JupyterHub and BinderHub are installed via a Helm Chart onto the deployed Kubernetes cluster and the `config.yaml` file is updated with the JupyterHub IP address.
The BinderHub is then linked to the provided DockerHub account to store the created images.

`config.yaml` and `secret.yaml` are both git-ignored so that secrets cannot be pushed back to GitHub.

The script also outputs log files (`<file-name>.log`) for each stage of the deployment.
These files are also git-ignored.

### `logs.sh`

This script will print the JupyterHub logs to the terminal to assist with debugging issues with the BinderHub.
It reads from `config.json` in order to get the BinderHub name.

### `info.sh`

This script will print the pod status of the Kubernetes cluster and the IP addresses of both the JupyterHub and BinderHub to the terminal.
It reads the BinderHub name from `config.json`.

### `upgrade.sh`

This script will automatically upgrade the Helm Chart deployment configuring the BinderHub and then prints the Kubernetes pods.
It reads the BinderHub name and Helm Chart version from `config.json`.

### `teardown.sh`

This script will purge the Helm Chart release, delete the Kubernetes namespace and then delete the Google Cloud cluster.
It will read the namespaces from `config.json`.
The user should check the [Google Cloud Console](https://console.cloud.google.com/) to verify the resources have been deleted.

## Customising your BinderHub Deployment

Customising your BinderHub deployment is as simple as editing `config.yaml` and/or `secret.yaml` and then upgrading the BinderHub Helm Chart.
The Helm Chart can be upgraded by running [`upgrade.sh`](./upgrade.sh) (make sure you have the CLIs installed by running [`setup.sh`](./setup.sh) first).

The Jupyter guide to customising the underlying JupyterHub can be found [here](https://zero-to-jupyterhub.readthedocs.io/en/latest/extending-jupyterhub.html).

The BinderHub guide for changing the landing page logo can be found [here](https://binderhub.readthedocs.io/en/latest/customizing.html#template-customization).

## Contributors

We would like to acknowledge and thank the following people for their contributions to this project:

* Tim Greaves ([@tmbgreaves](https://github.com/tmbgreaves))
* Gerard Gorman ([@ggorman](https://github.com/ggorman))
* Tania Allard ([@trallard](https://github.com/trallard))
* Diego Alonso Alvarez ([@dalonsoa](https://github.com/dalonsoa))
* Min Ragan-Kelley ([@minrk](https://github.com/minrk))<|MERGE_RESOLUTION|>--- conflicted
+++ resolved
@@ -51,16 +51,8 @@
 Fill the quotation marks with your desired namespaces, etc.
 `config.json` is git-ignored so sensitive information, such as passwords, cannot not be pushed to GitHub.
 
-<<<<<<< HEAD
-* For a list of available data centre regions, [see here](https://cloud.google.com/compute/docs/regions-zones/viewing-regions-zones).
-  This should be a _region_ and **not** a _location_, for example "West Europe" or "Central US".
-  These can be equivalently written as `westeurope` and `centralus`, respectively.
+* For a list of available data centre zones, [see here](https://cloud.google.com/compute/docs/regions-zones/viewing-regions-zones).
 * For a list of available Linux Virtual Machines, [see here](https://cloud.google.com/compute/docs/machine-types).
-  This should be something like, for example `Standard_D2s_v3`.
-=======
-* For a list of available data centre zones, [see here]().
-* For a list of available Linux Virtual Machines, [see here]().
->>>>>>> de5387a9
 * The versions of the BinderHub Helm Chart can be found [here](https://jupyterhub.github.io/helm-chart/#development-releases-binderhub) and are of the form `0.2.0-<commit-hash>`.
   It is advised to select the most recent version unless you specifically require an older one.
 
